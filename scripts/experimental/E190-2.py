--- conflicted
+++ resolved
@@ -155,11 +155,8 @@
     SBW_wing = FEA_Weight(filenames,local_dir)
     
     #the nastran path on zion" 
-<<<<<<< HEAD
-    SBW_wing.nastran_path = "nastran" #"/opt/MSC/NASTRAN/bin/msc20131"
-=======
+    #SBW_wing.nastran_path = "nastran" #"/opt/MSC/NASTRAN/bin/msc20131"
     SBW_wing.nastran_path ="/opt/MSC.Software/NASTRAN/bin/msc20131"  #"nastran" #"nast20140"
->>>>>>> 29440d3b
     
     external.vehicle  = vehicle
     external.external = SBW_wing
