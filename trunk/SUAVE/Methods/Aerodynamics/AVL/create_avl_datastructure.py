--- conflicted
+++ resolved
@@ -130,10 +130,7 @@
         Inputs:
             body.tag                                                       [-]
             suave_wing.lengths.total                                       [meters] 
-<<<<<<< HEAD
-            suave_body.origin                                              [meters]           
-=======
->>>>>>> 76afcfd2
+            suave_body.origin                                              [meters]    
             suave_body.lengths.nose                                        [meters]
             suave_body.lengths.tail                                        [meters]
             suave_wing.verical                                             [meters]
@@ -278,11 +275,7 @@
                                                         index =+ 1                                                       
                    
                                         if suave_wing.Segments[i_segs].Airfoil:
-<<<<<<< HEAD
-                                                section.airfoil_coord_file   = suave_wing.Segments[i_segs].Airfoil[0].coordinate_file     
-=======
-                                                section.airfoil_coord_file   = suave_wing.Segments[i_segs].Airfoil.airfoil.coordinate_file     
->>>>>>> 76afcfd2
+                                                section.airfoil_coord_file   = suave_wing.Segments[i_segs].Airfoil[0].coordinate_file
                                         avl_wing.append_section(section)   
                                         
                                 if ordered_section_spans[section_count] == semispan*suave_wing.Segments[i_segs].percent_span_location:  
@@ -298,11 +291,7 @@
                                 section.twist  = (suave_wing.Segments[i_segs].twist)*180/np.pi
                                 section.origin = origin[i_segs]
                                 if suave_wing.Segments[i_segs].Airfoil:
-<<<<<<< HEAD
                                         section.airfoil_coord_file   = suave_wing.Segments[i_segs].Airfoil[0].coordinate_file
-=======
-                                        section.airfoil_coord_file   = suave_wing.Segments[i_segs].Airfoil.airfoil.coordinate_file
->>>>>>> 76afcfd2
                 
                                 # append section to wing
                                 avl_wing.append_section(section)                               
