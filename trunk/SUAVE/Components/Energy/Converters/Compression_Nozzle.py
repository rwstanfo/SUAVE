## @ingroup Components-Energy-Converters
# Compression_Nozzle.py
#
# Created:  Jul 2014, A. Variyar
# Modified: Jan 2016, T. MacDonald
#           Sep 2017, P. Goncalves
#           Jan 2018, W. Maier

# ----------------------------------------------------------------------
#  Imports
# ----------------------------------------------------------------------

import SUAVE

# python imports
from warnings import warn

# package imports
import numpy as np

from SUAVE.Components.Energy.Energy_Component import Energy_Component

# ----------------------------------------------------------------------
#  Compression Nozzle Component
# ----------------------------------------------------------------------
## @ingroup Components-Energy-Converters
class Compression_Nozzle(Energy_Component):
    """This is a nozzle component intended for use in compression.
    Calling this class calls the compute function.

    Assumptions:
    Pressure ratio and efficiency do not change with varying conditions.
    Subsonic or choked output.

    Source:
    https://web.stanford.edu/~cantwell/AA283_Course_Material/AA283_Course_Notes/
    """

    def __defaults__(self):
        """This sets the default values for the component to function.

        Assumptions:
        None

        Source:
        N/A

        Inputs:
        None

        Outputs:
        None

        Properties Used:
        None
        """
        #setting the default values
        self.tag = 'Nozzle'
        self.polytropic_efficiency           = 1.0
        self.pressure_ratio                  = 1.0
<<<<<<< HEAD
        self.pressure_recovery               = 1.0
        self.inputs.stagnation_temperature   = 0.
        self.inputs.stagnation_pressure      = 0.
        self.outputs.stagnation_temperature  = 0.
        self.outputs.stagnation_pressure     = 0.
        self.outputs.stagnation_enthalpy     = 0.
    

=======
        self.compressibility_effects         = False
        self.inputs.stagnation_temperature   = 0.0
        self.inputs.stagnation_pressure      = 0.0
        self.outputs.stagnation_temperature  = 0.0
        self.outputs.stagnation_pressure     = 0.0
        self.outputs.stagnation_enthalpy     = 0.0
       
>>>>>>> 3ef71a5d
    def compute(self,conditions):
        """ This computes the output values from the input values according to
        equations from the source.

        Assumptions:
        Constant polytropic efficiency and pressure ratio
        Adiabatic

        Source:
        https://web.stanford.edu/~cantwell/AA283_Course_Material/AA283_Course_Notes/

        Inputs:
        conditions.freestream.
          isentropic_expansion_factor         [-]
          specific_heat_at_constant_pressure  [J/(kg K)]
          pressure                            [Pa]
          gas_specific_constant               [J/(kg K)]
        self.inputs.
          stagnation_temperature              [K]
          stagnation_pressure                 [Pa]

        Outputs:
        self.outputs.
          stagnation_temperature              [K]
          stagnation_pressure                 [Pa]
          stagnation_enthalpy                 [J/kg]
          mach_number                         [-]
          static_temperature                  [K]
          static_enthalpy                     [J/kg]
          velocity                            [m/s]

        Properties Used:
        self.
          pressure_ratio                      [-]
          polytropic_efficiency               [-]
        """

        #unpack from conditions
        gamma   = conditions.freestream.isentropic_expansion_factor
        Cp      = conditions.freestream.specific_heat_at_constant_pressure
        Po      = conditions.freestream.pressure
        Mo      = conditions.freestream.mach_number
        R       = conditions.freestream.gas_specific_constant

        #unpack from inpust
        Tt_in   = self.inputs.stagnation_temperature
        Pt_in   = self.inputs.stagnation_pressure

        #unpack from self
<<<<<<< HEAD
        pid     =  self.pressure_ratio
        etapold =  self.polytropic_efficiency
        eta_rec =  self.pressure_recovery
        
=======
        pid                     =  self.pressure_ratio
        etapold                 =  self.polytropic_efficiency
        compressibility_effects =  self.compressibility_effects

>>>>>>> 3ef71a5d
        #Method to compute the output variables

        #--Getting the output stagnation quantities
<<<<<<< HEAD
        Pt_out  = Pt_in*pid*eta_rec
        Tt_out  = Tt_in*(pid*eta_rec)**((gamma-1)/(gamma*etapold))
=======
        Tt_out  = Tt_in*pid**((gamma-1)/(gamma*etapold))
>>>>>>> 3ef71a5d
        ht_out  = Cp*Tt_out

        if compressibility_effects :

            # Checking from Mach numbers below, above 1.0
            i_low  = Mo <= 1.0
            i_high = Mo > 1.0

            #initializing the arrays
            Mach     = np.ones_like(Pt_in)
            T_out    = np.ones_like(Pt_in)
            Mo       = Mo * np.ones_like(Pt_in)
            Pt_out   = np.ones_like(Pt_in)
            P_out    = np.ones_like(Pt_in)

            #-- Inlet Mach <= 1.0, isentropic relations
            Pt_out[i_low]  = Pt_in[i_low]*pid
            Mach[i_low]    = np.sqrt( (((Pt_out[i_low]/Po[i_low])**((gamma[i_low]-1.)/gamma[i_low]))-1.) *2./(gamma[i_low]-1.) ) 
            T_out[i_low]   = Tt_out[i_low]/(1.+(gamma[i_low]-1.)/2.*Mach[i_low]*Mach[i_low])

            #-- Inlet Mach > 1.0, normal shock
            Mach[i_high]   = np.sqrt((1.+(gamma[i_high]-1.)/2.*Mo[i_high]**2.)/(gamma[i_high]*Mo[i_high]**2-(gamma[i_high]-1.)/2.))
            T_out[i_high]  = Tt_out[i_high]/(1.+(gamma[i_high]-1.)/2*Mach[i_high]*Mach[i_high])
            Pt_out[i_high] = pid*Pt_in[i_high]*((((gamma[i_high]+1.)*(Mo[i_high]**2.))/((gamma[i_high]-1.)*Mo[i_high]**2.+2.))**(gamma[i_high]/(gamma[i_high]-1.)))*((gamma[i_high]+1.)/(2.*gamma[i_high]*Mo[i_high]**2.-(gamma[i_high]-1.)))**(1./(gamma[i_high]-1.))
            P_out[i_high]  = Pt_out[i_high]*(1.+(gamma[i_high]-1.)/2.*Mach[i_high]**2.)**(-gamma[i_high]/(gamma[i_high]-1.))
        else:
            Pt_out  = Pt_in*pid
            
            # in case pressures go too low
            if np.any(Pt_out<Po):
                warn('Pt_out goes too low',RuntimeWarning)
                Pt_out[Pt_out<Po] = Po[Pt_out<Po]

            Mach    = np.sqrt( (((Pt_out/Po)**((gamma-1.)/gamma))-1.) *2./(gamma-1.) )
            T_out  = Tt_out/(1.+(gamma-1.)/2.*Mach*Mach)


        #-- Compute exit velocity and enthalpy
        h_out   = Cp*T_out
        u_out   = np.sqrt(2.*(ht_out-h_out))

        #pack computed quantities into outputs
        self.outputs.stagnation_temperature  = Tt_out
        self.outputs.stagnation_pressure     = Pt_out
        self.outputs.stagnation_enthalpy     = ht_out
        self.outputs.mach_number             = Mach
        self.outputs.static_temperature      = T_out
        self.outputs.static_enthalpy         = h_out
        self.outputs.velocity                = u_out
        
    __call__ = compute<|MERGE_RESOLUTION|>--- conflicted
+++ resolved
@@ -58,16 +58,7 @@
         self.tag = 'Nozzle'
         self.polytropic_efficiency           = 1.0
         self.pressure_ratio                  = 1.0
-<<<<<<< HEAD
         self.pressure_recovery               = 1.0
-        self.inputs.stagnation_temperature   = 0.
-        self.inputs.stagnation_pressure      = 0.
-        self.outputs.stagnation_temperature  = 0.
-        self.outputs.stagnation_pressure     = 0.
-        self.outputs.stagnation_enthalpy     = 0.
-    
-
-=======
         self.compressibility_effects         = False
         self.inputs.stagnation_temperature   = 0.0
         self.inputs.stagnation_pressure      = 0.0
@@ -75,7 +66,6 @@
         self.outputs.stagnation_pressure     = 0.0
         self.outputs.stagnation_enthalpy     = 0.0
        
->>>>>>> 3ef71a5d
     def compute(self,conditions):
         """ This computes the output values from the input values according to
         equations from the source.
@@ -125,26 +115,16 @@
         Pt_in   = self.inputs.stagnation_pressure
 
         #unpack from self
-<<<<<<< HEAD
         pid     =  self.pressure_ratio
         etapold =  self.polytropic_efficiency
         eta_rec =  self.pressure_recovery
-        
-=======
-        pid                     =  self.pressure_ratio
-        etapold                 =  self.polytropic_efficiency
         compressibility_effects =  self.compressibility_effects
 
->>>>>>> 3ef71a5d
         #Method to compute the output variables
 
         #--Getting the output stagnation quantities
-<<<<<<< HEAD
         Pt_out  = Pt_in*pid*eta_rec
         Tt_out  = Tt_in*(pid*eta_rec)**((gamma-1)/(gamma*etapold))
-=======
-        Tt_out  = Tt_in*pid**((gamma-1)/(gamma*etapold))
->>>>>>> 3ef71a5d
         ht_out  = Cp*Tt_out
 
         if compressibility_effects :
