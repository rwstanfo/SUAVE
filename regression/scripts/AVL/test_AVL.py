# test_AVL.py
# 
# Created:  May 2017, M. Clarke
#
""" setup file for a mission with a 737 using AVL
"""

# ----------------------------------------------------------------------
#   Imports
# ----------------------------------------------------------------------

import SUAVE
from SUAVE.Core import Units

import numpy as np
import pylab as plt

import copy, time

from SUAVE.Core import (
Data, Container,
)

import sys

sys.path.append('../Vehicles')
# the analysis functions

from Boeing_737 import vehicle_setup, configs_setup


sys.path.append('../B737')
# the analysis functions


from mission_B737 import vehicle_setup, configs_setup, analyses_setup, mission_setup, missions_setup, simple_sizing
import copy

# ----------------------------------------------------------------------
#   Main
# ----------------------------------------------------------------------

def main(): 
   
    # vehicle data
    vehicle  = vehicle_setup()
    configs  = configs_setup(vehicle)

    # vehicle analyses
    configs_analyses = analyses_setup(configs)

    # append AVL aerodynamic analysis
    aerodynamics                                                          = SUAVE.Analyses.Aerodynamics.AVL()
    aerodynamics.process.compute.lift.inviscid.regression_flag            = True  # Make False first to run and get results. 
    aerodynamics.process.compute.lift.inviscid.save_regression_results    = False # Make True first to run and get results.  
    aerodynamics.process.compute.lift.inviscid.settings.spanwise_vortices = 30
    aerodynamics.process.compute.lift.inviscid.keep_files                 = True
    aerodynamics.geometry                                                 = copy.deepcopy(configs.cruise) 
    aerodynamics.process.compute.lift.inviscid.training_file              = 'cruise_data_aerodynamics.txt'    
    configs_analyses.cruise.append(aerodynamics)                       
                                                                       
    # append AVL stability analysis                                    
    stability                                                             = SUAVE.Analyses.Stability.AVL()
    stability.regression_flag                                             = True  # Make False to run and get results. 
    stability.save_regression_results                                     = False # Make True first to run and get results. 
    stability.settings.spanwise_vortices                                  = 30
    stability.keep_files                                                  = True
    stability.geometry                                                    = copy.deepcopy(configs.cruise)
    stability.training_file                                               = 'cruise_data_stability.txt'    
    configs_analyses.cruise.append(stability)

    # ------------------------------------------------------------------
    #   Initialize the Mission
    # ------------------------------------------------------------------

    mission = SUAVE.Analyses.Mission.Sequential_Segments()
    mission.tag = 'the_mission'

    #airport
    airport = SUAVE.Attributes.Airports.Airport()
    airport.altitude   =  0.0  * Units.ft
    airport.delta_isa  =  0.0
    airport.atmosphere = SUAVE.Attributes.Atmospheres.Earth.US_Standard_1976()
    mission.airport = airport    

    # unpack Segments module
    Segments = SUAVE.Analyses.Mission.Segments

    # base segment
    base_segment = Segments.Segment()


    # ------------------------------------------------------------------    
    #   Cruise Segment: constant speed, constant altitude
    # ------------------------------------------------------------------    

    segment = Segments.Cruise.Constant_Speed_Constant_Altitude(base_segment)
    segment.tag = "cruise"

    segment.analyses.extend( configs_analyses.cruise )

    segment.air_speed = 230. * Units['m/s']
    segment.distance  = 4000. * Units.km
    segment.altitude  = 10.668 * Units.km
    
    segment.state.numerics.number_control_points = 4

    # add to mission
    mission.append_segment(segment)


    missions_analyses = missions_setup(mission)

    analyses = SUAVE.Analyses.Analysis.Container()
    analyses.configs  = configs_analyses
    analyses.missions = missions_analyses
    
    simple_sizing(configs, analyses)

    configs.finalize()
    analyses.finalize()
 
    # mission analysis
    mission = analyses.missions.base    
    results = mission.evaluate()

    # lift coefficient check
    lift_coefficient              = results.segments.cruise.conditions.aerodynamics.lift_coefficient[0][0]
<<<<<<< HEAD
    lift_coefficient_true         = 0.6118596728192642
=======
    lift_coefficient_true         = 0.6118540058887447
>>>>>>> 662ec62f

    print(lift_coefficient)
    diff_CL                       = np.abs(lift_coefficient  - lift_coefficient_true) 
    print('CL difference')
    print(diff_CL)
    assert np.abs((lift_coefficient  - lift_coefficient_true)/lift_coefficient_true) < 1e-6
    
    # moment coefficient check
    moment_coefficient            = results.segments.cruise.conditions.stability.static.CM[0][0]
<<<<<<< HEAD
    moment_coefficient_true       = -0.6266715413657948
=======
    moment_coefficient_true       = -0.6266657809755998
>>>>>>> 662ec62f
    
    print(moment_coefficient)
    diff_CM                       = np.abs(moment_coefficient - moment_coefficient_true)
    print('CM difference')
    print(diff_CM)
    assert np.abs((moment_coefficient - moment_coefficient_true)/moment_coefficient_true) < 1e-6    
 
    return

if __name__ == '__main__': 
    main()    <|MERGE_RESOLUTION|>--- conflicted
+++ resolved
@@ -50,23 +50,19 @@
     configs_analyses = analyses_setup(configs)
 
     # append AVL aerodynamic analysis
-    aerodynamics                                                          = SUAVE.Analyses.Aerodynamics.AVL()
-    aerodynamics.process.compute.lift.inviscid.regression_flag            = True  # Make False first to run and get results. 
-    aerodynamics.process.compute.lift.inviscid.save_regression_results    = False # Make True first to run and get results.  
-    aerodynamics.process.compute.lift.inviscid.settings.spanwise_vortices = 30
-    aerodynamics.process.compute.lift.inviscid.keep_files                 = True
-    aerodynamics.geometry                                                 = copy.deepcopy(configs.cruise) 
-    aerodynamics.process.compute.lift.inviscid.training_file              = 'cruise_data_aerodynamics.txt'    
-    configs_analyses.cruise.append(aerodynamics)                       
-                                                                       
-    # append AVL stability analysis                                    
-    stability                                                             = SUAVE.Analyses.Stability.AVL()
-    stability.regression_flag                                             = True  # Make False to run and get results. 
-    stability.save_regression_results                                     = False # Make True first to run and get results. 
-    stability.settings.spanwise_vortices                                  = 30
-    stability.keep_files                                                  = True
-    stability.geometry                                                    = copy.deepcopy(configs.cruise)
-    stability.training_file                                               = 'cruise_data_stability.txt'    
+    aerodynamics                                               = SUAVE.Analyses.Aerodynamics.AVL()
+    aerodynamics.process.compute.lift.inviscid.regression_flag = True
+    aerodynamics.process.compute.lift.inviscid.keep_files      = True
+    aerodynamics.geometry                                      = copy.deepcopy(configs.cruise) 
+    aerodynamics.process.compute.lift.inviscid.training_file   = 'cruise_data_aerodynamics.txt'    
+    configs_analyses.cruise.append(aerodynamics)     
+    
+    # append AVL stability analysis
+    stability                                                  = SUAVE.Analyses.Stability.AVL()
+    stability.regression_flag                                  = True
+    stability.keep_files                                       = True
+    stability.geometry                                         = copy.deepcopy(configs.cruise)
+    stability.training_file                                    = 'cruise_data_stability.txt'    
     configs_analyses.cruise.append(stability)
 
     # ------------------------------------------------------------------
@@ -126,11 +122,7 @@
 
     # lift coefficient check
     lift_coefficient              = results.segments.cruise.conditions.aerodynamics.lift_coefficient[0][0]
-<<<<<<< HEAD
-    lift_coefficient_true         = 0.6118596728192642
-=======
-    lift_coefficient_true         = 0.6118540058887447
->>>>>>> 662ec62f
+    lift_coefficient_true         = 0.6118979131570086
 
     print(lift_coefficient)
     diff_CL                       = np.abs(lift_coefficient  - lift_coefficient_true) 
@@ -140,12 +132,8 @@
     
     # moment coefficient check
     moment_coefficient            = results.segments.cruise.conditions.stability.static.CM[0][0]
-<<<<<<< HEAD
-    moment_coefficient_true       = -0.6266715413657948
-=======
-    moment_coefficient_true       = -0.6266657809755998
->>>>>>> 662ec62f
-    
+    moment_coefficient_true       = -0.6267104237340391
+
     print(moment_coefficient)
     diff_CM                       = np.abs(moment_coefficient - moment_coefficient_true)
     print('CM difference')
