--- conflicted
+++ resolved
@@ -510,8 +510,6 @@
     # base segment
     base_segment = Segments.Segment()
     
-    
-<<<<<<< HEAD
     # ------------------------------------------------------------------
     #   First Climb Segment: constant Mach, constant segment angle 
     # ------------------------------------------------------------------
@@ -669,9 +667,6 @@
     # add to mission
     mission.append_segment(segment)
     
-    
-=======
->>>>>>> 3ef71a5d
     # ------------------------------------------------------------------    
     #   Cruise Segment: constant speed, constant altitude
     # ------------------------------------------------------------------    
