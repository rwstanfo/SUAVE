--- conflicted
+++ resolved
@@ -68,13 +68,8 @@
     evaluate_problem(nexus)
     results = nexus.results
     err      = nexus.sizing_loop.norm_error
-<<<<<<< HEAD
-    err_true = 0.0008443275391904 #for 1E-2 tol
-    error    = abs((err-err_true)/err)
-=======
     err_true = 0.0008487749585316693 #for 1E-2 tol
     error    = abs((err-err_true)/err_true)
->>>>>>> 65f8946c
 
     data_inputs, data_outputs, read_success = read_sizing_residuals(sizing_loop, problem.inputs)
     check_read_res = -0.06795777
